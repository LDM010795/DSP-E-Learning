/**
 * Animated Routes Component - E-Learning DSP Frontend
 *
 * Routing-Komponente mit Animationen und geschützten Routen:
 * - Framer Motion Integration für flüssige Übergänge
 * - Geschützte Routen mit Authentifizierung
 * - Admin-Panel-Zugriff für Staff-Benutzer
 * - Page-Transition-Animationen
 *
 * Features:
 * - AnimatePresence für Exit-Animationen
 * - ProtectedRoute für Authentifizierung
 * - Rollenbasierte Navigation
 * - Lazy Loading für bessere Performance
 * - TypeScript-Typisierung
 *
 * Author: DSP Development Team
 * Created: 10.07.2025
 * Version: 1.0.0
 */

import React from "react";
import { AnimatePresence } from "framer-motion";
import { Routes, Route, useLocation } from "react-router-dom";
import PageTransition from "./PageTransition";

// --- Page Imports ---
import Dashboard from "../../pages/dashboard";
import Modules from "../../pages/modules";
import ModuleDetail from "../../pages/module_detail";
import TaskDetails from "../../pages/task_detail";
import IndexFinalExam from "../../pages/final_exam/index_final_exam";
import IndexStatistics from "../../pages/statistics/index_statistics";
import LandingPage from "../../pages/landing_page";
import IndexUserSettings from "../../pages/user_settings/index_user_settings";
import SubscriptionsPage from "../../pages/subscriptions";
import IndexAdminPanel from "../../pages/admin_panel/index_admin_panel";
import ForcePasswordChangePage from "../../pages/ForcePasswordChangePage";
import CertificationPaths from "../../pages/certification_paths";
import ContentDemo from "../../pages/ContentDemo";



// --- Component Imports ---
import ProtectedRoute from "../utils/ProtectedRoute";

/**
 * Props für AnimatedRoutes Komponente
 */
interface AnimatedRoutesProps {
  isAdmin: boolean;
}

/**
 * Animated Routes Komponente
 *
 * Verwaltet das Routing der Anwendung mit Animationen
 * und geschützten Routen basierend auf Authentifizierung.
 */
const AnimatedRoutes: React.FC<AnimatedRoutesProps> = ({ isAdmin }) => {
  const location = useLocation();

  return (
    <AnimatePresence mode="wait" initial={false}>
      <Routes location={location} key={location.pathname}>
        {/* --- Öffentliche Routen --- */}
        <Route
          path="/"
          element={
            <PageTransition>
              <LandingPage />
            </PageTransition>
          }
        />
        <Route
          path="/subscriptions"
          element={
            <PageTransition>
              <SubscriptionsPage />
            </PageTransition>
          }
        />

        {/* --- Geschützte Routen --- */}
        <Route element={<ProtectedRoute />}>
          {/* Erzwungene Passwortänderung */}
          <Route
            path="/force-password-change"
            element={
              <PageTransition>
                <ForcePasswordChangePage />
              </PageTransition>
            }
          />

          {/* Content Demo Route */}
          <Route
            path="/content-demo"
            element={
              <PageTransition>
                <ContentDemo />
              </PageTransition>
            }
          />

<<<<<<< HEAD

          
=======
>>>>>>> e9f1a655
          {/* Dashboard */}
          <Route
            path="/dashboard"
            element={
              <PageTransition>
                <Dashboard />
              </PageTransition>
            }
          />

          {/* Module und Lerninhalte */}
          <Route
            path="/modules"
            element={
              <PageTransition>
                <Modules />
              </PageTransition>
            }
          />
          <Route
            path="/modules/:moduleId"
            element={
              <PageTransition>
                <ModuleDetail />
              </PageTransition>
            }
          />
          <Route
            path="/modules/:moduleId/tasks/:taskId"
            element={
              <PageTransition>
                <TaskDetails />
              </PageTransition>
            }
          />

          {/* Prüfungen und Zertifikate */}
          <Route
            path="/final-exam"
            element={
              <PageTransition>
                <IndexFinalExam />
              </PageTransition>
            }
          />
          <Route
            path="/certification-paths"
            element={
              <PageTransition>
                <CertificationPaths />
              </PageTransition>
            }
          />

          {/* Benutzereinstellungen und Statistiken */}
          <Route
            path="/user-stats"
            element={
              <PageTransition>
                <IndexStatistics />
              </PageTransition>
            }
          />
          <Route
            path="/settings"
            element={
              <PageTransition>
                <IndexUserSettings />
              </PageTransition>
            }
          />

          {/* --- Admin Panel Route (nur für Staff/Superuser) --- */}
          {isAdmin && (
            <Route
              path="/admin"
              element={
                <PageTransition>
                  <IndexAdminPanel />
                </PageTransition>
              }
            />
          )}
        </Route>

        {/* --- Fallback Route --- */}
        {/* <Route path="*" element={<NotFoundPage />} /> */}
      </Routes>
    </AnimatePresence>
  );
};

export default AnimatedRoutes;<|MERGE_RESOLUTION|>--- conflicted
+++ resolved
@@ -103,11 +103,7 @@
             }
           />
 
-<<<<<<< HEAD
 
-          
-=======
->>>>>>> e9f1a655
           {/* Dashboard */}
           <Route
             path="/dashboard"
