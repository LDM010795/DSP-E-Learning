import React, { useMemo, useState } from "react";
import { useParams, useSearchParams, Link } from "react-router-dom";
import Breadcrumbs from "../components/ui_elements/breadcrumbs";
import SubBackground from "../components/layouts/SubBackground";
import {
  useModules,
  Module,
  Article as ModuleArticle,
} from "../context/ModuleContext";
import ContentRenderer from "../components/contributions/ContentRenderer";
import BackToTopButton from "../components/ui_elements/buttons/BackToTopButton";
import BookmarkButton from "../components/ui_elements/buttons/BookmarkButton";
import BookmarkLayer from "../components/ui_elements/BookmarkLayer";

const ArticlePage: React.FC = () => {
  const { modules, loading } = useModules();
  const { moduleId } = useParams<{ moduleId: string }>();
  // const navigate = useNavigate();
  const [params, setParams] = useSearchParams();

  const module: Module | undefined = useMemo(() => {
    if (!moduleId) return undefined;
    const id = parseInt(moduleId, 10);
    if (Number.isNaN(id)) return undefined;
    return modules.find((m) => m.id === id);
  }, [modules, moduleId]);

<<<<<<< HEAD
  // Optionales Kapitel-Filtering per Query-Param 'c'
  const articles: ModuleArticle[] = useMemo(() => {
    const all = module?.articles || [];
    const chapterParam = params.get("c");
    if (!chapterParam) return all;
    const chapterId = parseInt(chapterParam, 10);
    if (Number.isNaN(chapterId)) return all;
    return all.filter(
      (a) =>
        (a as ModuleArticle & { chapter?: number | null }).chapter === chapterId
    );
  }, [module, params]);
=======
  const articles: ModuleArticle[] = useMemo(
    () => module?.articles || [],
    [module],
  );
>>>>>>> a99b6786
  const total = articles.length;

  const activeIndex = useMemo(() => {
    const aParam = params.get("a");
    const idx = aParam ? parseInt(aParam, 10) : 0;
    if (Number.isNaN(idx) || idx < 0) return 0;
    if (idx >= total) return Math.max(0, total - 1);
    return idx;
  }, [params, total]);

  const currentArticle = total > 0 ? articles[activeIndex] : undefined;
  const [showJson, setShowJson] = useState(false);
  const [bookmarks] = useState<
    import("../components/ui_elements/BookmarkLayer").Bookmark[]
  >([]);

  const breadcrumbItems = useMemo(
    () => [
      { label: "Dashboard", path: "/dashboard" },
      { label: "Module", path: "/modules" },
      { label: module?.title || "Modul" },
      { label: "Lernbeiträge" },
    ],
    [module?.title],
  );

  const handlePrev = () => {
    if (activeIndex > 0)
      setParams({
        a: String(activeIndex - 1),
        c: params.get("c") || undefined,
      });
  };
  const handleNext = () => {
    if (activeIndex < total - 1)
      setParams({
        a: String(activeIndex + 1),
        c: params.get("c") || undefined,
      });
  };

  if (loading) {
    return (
      <div className="min-h-screen flex items-center justify-center p-6">
        <SubBackground>
          <div className="text-gray-600">Lade Lernbeiträge…</div>
        </SubBackground>
      </div>
    );
  }

  // Debug: Module-Daten loggen
  console.log("📦 ArticlePage: Module found:", module);
  console.log("📄 ArticlePage: Articles in module:", module?.articles);
  console.log(
    "🖼️ ArticlePage: Article images in module:",
    module?.article_images,
  );

  if (!module) {
    console.warn("❌ ArticlePage: Module not found for moduleId:", moduleId);
    return (
      <div className="min-h-screen">
        <div className="px-4 py-8">
          <div className="max-w-[95vw] mx-auto">
            <SubBackground className="max-w-2xl mx-auto">
              <div className="text-center">
                <h2 className="text-2xl font-bold text-gray-700 mb-3">
                  Modul nicht gefunden
                </h2>
                <Link to="/modules" className="text-[#ff863d] hover:underline">
                  Zur Modulübersicht
                </Link>
              </div>
            </SubBackground>
          </div>
        </div>
      </div>
    );
  }

  return (
    <div className="min-h-screen">
      <div className="px-3 pt-3 pb-6">
        <div className="max-w-[95vw] mx-auto">
          <Breadcrumbs items={breadcrumbItems} className="mb-3" />

          {/* Header */}
          <SubBackground className="mb-6 max-w-[1100px] mx-auto">
            <div className="flex items-center justify-between">
              <div>
                <h1 className="text-2xl md:text-3xl font-bold text-gray-700">
                  {module.title} – Lernbeiträge
                </h1>
                <p className="text-gray-600">
                  Artikel {total === 0 ? 0 : activeIndex + 1} von {total}
                </p>
              </div>
              <div className="flex items-center gap-2">
                <button
                  onClick={handlePrev}
                  disabled={activeIndex === 0 || total === 0}
                  className="px-4 py-2 rounded-lg border border-gray-200 bg-white/90 backdrop-blur-sm text-gray-700 hover:bg-gray-50 hover:border-gray-300 disabled:opacity-50 disabled:cursor-not-allowed transition-all duration-200 cursor-pointer"
                >
                  Zurück
                </button>
                <button
                  onClick={handleNext}
                  disabled={activeIndex >= total - 1 || total === 0}
                  className="px-4 py-2 rounded-lg border border-gray-200 bg-white/90 backdrop-blur-sm text-gray-700 hover:bg-gray-50 hover:border-gray-300 disabled:opacity-50 disabled:cursor-not-allowed transition-all duration-200 cursor-pointer"
                >
                  Weiter
                </button>
                {currentArticle?.json_content && (
                  <button
                    onClick={() => setShowJson(true)}
                    className="px-4 py-2 rounded-lg border border-gray-200 bg-white/90 backdrop-blur-sm text-gray-700 hover:bg-gray-50 hover:border-gray-300 transition-all duration-200 cursor-pointer"
                  >
                    JSON ansehen
                  </button>
                )}
              </div>
            </div>
          </SubBackground>

          {/* Content */}
          <SubBackground className="max-w-[1100px] mx-auto">
            {currentArticle && currentArticle.json_content?.content ? (
              <>
                {/* Debug: Aktueller Artikel */}
                <div className="mb-4 p-3 bg-blue-50 border border-blue-200 rounded-lg">
                  <p className="text-sm font-semibold text-blue-800">
                    🔍 Debug Info:
                  </p>
                  <p className="text-xs text-blue-600">
                    Artikel Titel: {currentArticle.title}
                  </p>
                  <p className="text-xs text-blue-600">
                    JSON Content Keys:{" "}
                    {Object.keys(currentArticle.json_content || {}).join(", ")}
                  </p>
                  <p className="text-xs text-blue-600">
                    Content Array Length:{" "}
                    {Array.isArray(currentArticle.json_content?.content)
                      ? currentArticle.json_content.content.length
                      : "Not an array"}
                  </p>
                  <details className="mt-2">
                    <summary className="text-xs text-blue-600 cursor-pointer">
                      Raw JSON Content (click to expand)
                    </summary>
                    <pre className="text-xs text-gray-600 mt-1 overflow-auto max-h-40">
                      {JSON.stringify(currentArticle.json_content, null, 2)}
                    </pre>
                  </details>
                </div>
                <ContentRenderer
                  content={
                    (currentArticle.json_content.content as unknown as Array<{
                      type: string;
                    }>) || []
                  }
                  imageMap={module.article_images || {}}
                />
              </>
            ) : (
              <div className="text-center py-12 text-gray-600">
                {total === 0
                  ? "Für dieses Modul sind keine Lernbeiträge vorhanden."
                  : "Dieser Beitrag enthält noch keinen Inhalt."}
              </div>
            )}
          </SubBackground>
        </div>
      </div>

      {/* Floating controls (global on page) */}
      <BackToTopButton threshold={200} className="z-50" />
      <BookmarkButton className="z-50" />
      <BookmarkLayer bookmarks={bookmarks} containerMaxWidth={1100} />

      {/* Fullscreen JSON Viewer */}
      {showJson && currentArticle?.json_content && (
        <div className="fixed inset-0 z-50 bg-black/70 flex items-center justify-center">
          <div className="bg-white w-[95vw] h-[90vh] rounded-2xl shadow-xl flex flex-col">
            <div className="p-3 border-b flex items-center justify-between">
              <div>
                <h3 className="text-lg font-semibold text-gray-800">
                  JSON Viewer
                </h3>
                <p className="text-xs text-gray-500">{currentArticle.title}</p>
              </div>
              <div className="flex items-center gap-2">
                <button
                  onClick={() =>
                    navigator.clipboard.writeText(
                      JSON.stringify(
                        currentArticle.json_content as Record<string, unknown>,
                        null,
                        2,
                      ),
                    )
                  }
                  className="px-3 py-1.5 rounded-lg border border-gray-200 bg-white text-gray-700 hover:bg-gray-50 transition-all duration-200 cursor-pointer text-sm"
                >
                  Kopieren
                </button>
                <button
                  onClick={() => setShowJson(false)}
                  className="px-3 py-1.5 rounded-lg bg-gray-800 text-white hover:bg-gray-700 transition-all duration-200 cursor-pointer text-sm"
                >
                  Schließen
                </button>
              </div>
            </div>
            <div className="flex-1 overflow-auto p-3">
              <pre className="text-xs text-gray-800 whitespace-pre-wrap">
                {JSON.stringify(currentArticle.json_content, null, 2)}
              </pre>
            </div>
          </div>
        </div>
      )}
    </div>
  );
};

export default ArticlePage;<|MERGE_RESOLUTION|>--- conflicted
+++ resolved
@@ -25,7 +25,6 @@
     return modules.find((m) => m.id === id);
   }, [modules, moduleId]);
 
-<<<<<<< HEAD
   // Optionales Kapitel-Filtering per Query-Param 'c'
   const articles: ModuleArticle[] = useMemo(() => {
     const all = module?.articles || [];
@@ -38,12 +37,6 @@
         (a as ModuleArticle & { chapter?: number | null }).chapter === chapterId
     );
   }, [module, params]);
-=======
-  const articles: ModuleArticle[] = useMemo(
-    () => module?.articles || [],
-    [module],
-  );
->>>>>>> a99b6786
   const total = articles.length;
 
   const activeIndex = useMemo(() => {
