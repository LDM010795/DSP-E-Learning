--- conflicted
+++ resolved
@@ -21,15 +21,11 @@
 import type { ReactNode } from "react";
 import { render } from "@testing-library/react";
 import { MemoryRouter } from "react-router-dom";
-<<<<<<< HEAD
+
 import { AuthProvider } from "@context/AuthContext.tsx";
 import { ModuleProvider } from "@context/ModuleContext.tsx";
 import { ExamProvider } from "@context/ExamContext.tsx";
-=======
-import { AuthProvider } from "../src/context/AuthContext";
-import { ModuleProvider } from "../src/context/ModuleContext";
-import { ExamProvider } from "../src/context/ExamContext";
->>>>>>> 96d31105
+
 
 type UI = Parameters<typeof render>[0];
 
@@ -62,7 +58,7 @@
   return render(ui, { wrapper: Wrapper });
 }
 
-<<<<<<< HEAD
+
 export function renderMocksForResponsiveContainer() {
   const originalGetBoundingClientRect =
     HTMLElement.prototype.getBoundingClientRect;
@@ -137,7 +133,8 @@
     disconnect() {}
   }
   (global as any).ResizeObserver = MockResizeObserver;
-=======
+    }
+
 export function signIn(user = { id: 1, name: "Test User" }) {
   mockAuth.user = user;
   mockAuth.isAuthenticated = true;
@@ -146,5 +143,5 @@
 export function signOut() {
   mockAuth.user = null;
   mockAuth.isAuthenticated = false;
->>>>>>> 96d31105
+
 }