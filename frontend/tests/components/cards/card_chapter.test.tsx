<<<<<<< HEAD
/**
 * CardChapter Component Tests
 *
 * These tests verify the rendering and behavior of the CardChapter component:
 *  - Displays the chapter title and optional description
 *  - Shows the number of videos and tasks with correct pluralization
 *  - Computes and displays the completion progress percentage
 *    based on the ratio of completed tasks to total tasks
 *  - Calls the onClick callback when the card is clicked
 *
 * Example test data:
 *  - 3 videos
 *  - 3 tasks (2 completed, 1 incomplete) → 67% abgeschlossen
 *
 * Author: DSP Development Team
 * Date: 25-09-2025
 */


import { render, screen } from '@testing-library/react';
import userEvent from '@testing-library/user-event';
import CardChapter from '../../../src/components/cards/card_chapter.tsx';
=======
import { render, screen } from "@testing-library/react";
import userEvent from "@testing-library/user-event";
import CardChapter from "../../../src/components/cards/card_chapter.tsx";
>>>>>>> 64a0f55f

type ChapterLike = {
  title: string;
  description?: string;
  contents: unknown[];
  tasks: { completed: boolean }[];
};

describe("CardChapter", () => {
  const base: ChapterLike = {
    title: "Chapter A",
    description: "Basics",
    contents: [{}, {}, {}], // 3 videos
    tasks: [{ completed: true }, { completed: true }, { completed: false }], // 2/3 -> 67%
  };

  test("renders title, description, video/task counts and progress", () => {
    render(<CardChapter chapter={base as any} />);

    expect(screen.getByText("Chapter A")).toBeInTheDocument();
    expect(screen.getByText("Basics")).toBeInTheDocument();

    // "3 Videos" (plural) and "3 Aufgaben" (plural)
    expect(screen.getByText(/3 Videos/i)).toBeInTheDocument();
    expect(screen.getByText(/3 Aufgaben/i)).toBeInTheDocument();

    // Computed progress
    expect(screen.getByText(/67% abgeschlossen/i)).toBeInTheDocument();
  });

  test("click triggers onClick", async () => {
    const user = userEvent.setup();
    const fn = vi.fn();
    render(<CardChapter chapter={base as any} onClick={fn} />);
    await user.click(screen.getByText("Chapter A"));
    expect(fn).toHaveBeenCalledTimes(1);
  });
});<|MERGE_RESOLUTION|>--- conflicted
+++ resolved
@@ -1,4 +1,3 @@
-<<<<<<< HEAD
 /**
  * CardChapter Component Tests
  *
@@ -21,11 +20,6 @@
 import { render, screen } from '@testing-library/react';
 import userEvent from '@testing-library/user-event';
 import CardChapter from '../../../src/components/cards/card_chapter.tsx';
-=======
-import { render, screen } from "@testing-library/react";
-import userEvent from "@testing-library/user-event";
-import CardChapter from "../../../src/components/cards/card_chapter.tsx";
->>>>>>> 64a0f55f
 
 type ChapterLike = {
   title: string;
