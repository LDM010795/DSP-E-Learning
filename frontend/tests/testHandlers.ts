/**
 * testHandlers.ts
 * ----------------
 * MSW handlers for our real axios/fetch calls.
 * IMPORTANT: axios in api.ts uses an ABSOLUTE baseURL. To match requests in tests,
 * we build absolute URLs here too (using the same env defaults).
 *
 * How this maps:
 * - api.ts → baseURL: http://127.0.0.1:8000/api/elearning
 * - userAdminApi.ts → endpoints like /users/admin/users/ (relative to baseURL)
 * - microsoft_auth.ts → baseURL: http://127.0.0.1:8000/api/microsoft
 * - contentApi.ts → fetch('/content/:chapter.json') (relative)
 */

import { http, HttpResponse } from "msw";
import { mockUser } from "./testMocks";

// Build absolute bases to match axios' absolute requests
const API_BASE = (
  import.meta.env.VITE_API_URL ?? "http://127.0.0.1:8000/api/elearning"
).replace(/\/+$/, "");
const MS_API_BASE = (
  import.meta.env.VITE_MICROSOFT_API_URL ??
  "http://127.0.0.1:8000/api/microsoft"
).replace(/\/+$/, "");
const API_PAYMENT_BASE = "http://127.0.0.1:8000/api/payments".replace(
  /\/+$/,
  "",
);
const MS_TOOL = (
  import.meta.env.VITE_MICROSOFT_TOOL_SLUG ?? "e-learning"
).replace(/^\/+|\/+$/g, "");

// Helpers to keep endpoints readable
const E = (path: string) => `${API_BASE}${path}`;
const M = (path: string) => `${MS_API_BASE}${path}`;
const P = (path: string) => `${API_PAYMENT_BASE}${path}`;

// Helper: parse request body as a plain object (TS-safe narrowing)
async function parseJsonObject(
  request: Request,
): Promise<Record<string, unknown>> {
  const data = await request.json();
  return data as Record<string, unknown>;
}

export const handlers = [
  /* ----------------------------- Auth -------------------------------------------- */
  // api.ts calls axios.post(`${API_URL}/token/refresh/`, ...)
  http.post(E("/token/refresh/"), async () => {
    // Simulate "refresh ok" via cookie-based session; no token body needed
    return HttpResponse.json({ success: true });
  }),

<<<<<<< HEAD
  http.options(E("/users/me"), async () => {
    return HttpResponse.json({
      status: 200,
    });
  }),

  http.options(E("/users/logout"), async () => {
    return HttpResponse.json({
      status: 200,
    });
  }),

=======
>>>>>>> 10b2d17a
  http.get(E("/users/me"), async () => {
    return HttpResponse.json(mockUser, { status: 200 });
  }),

<<<<<<< HEAD
  http.post(E("/users/logout"), async () => {
    return HttpResponse.json(
      { detail: "Successfully logged out." },
      { status: 205 },
    );
  }),

  http.post(E("/token/"), async ({ request }) => {
    const { username, password } = (await request.json()) as {
      username: string;
      password: string;
    };

    if (username === "testuser" && password === "pass") {
      return HttpResponse.json({ token: 123 });
    }

    return HttpResponse.json({ detail: "wrong wrong" }, { status: 401 });
  }),
=======
>>>>>>> 10b2d17a
  /* ----------------------------- User Admin API ---------------------------------- */
  // Base path in userAdminApi: /users/admin/users
  // All requests are relative to API_BASE (elearning)
  http.get(E("/users/admin/users/"), async () => {
    return HttpResponse.json([
      {
        id: 1,
        username: "alice",
        email: "alice@example.com",
        is_active: true,
        is_staff: true,
        is_superuser: false,
      },
      {
        id: 2,
        username: "bob",
        email: "bob@example.com",
        is_active: true,
        is_staff: false,
        is_superuser: false,
      },
    ]);
  }),

  http.get(E("/users/admin/users/simplified_list/"), async () => {
    return HttpResponse.json([
      {
        id: 1,
        username: "alice",
        email: "alice@example.com",
        name_abbreviation: "ALC",
      },
      {
        id: 2,
        username: "bob",
        email: "bob@example.com",
        name_abbreviation: "BOB",
      },
    ]);
  }),

  http.get(E("/users/admin/users/:id/"), async ({ params }) => {
    const id = Number(params.id);
    return HttpResponse.json({
      id,
      username: id === 1 ? "alice" : "bob",
      email: id === 1 ? "alice@example.com" : "bob@example.com",
      is_active: true,
      is_staff: id === 1,
      is_superuser: false,
    });
  }),

  // CREATE
  http.post(E("/users/admin/users/"), async ({ request }) => {
    const body = await parseJsonObject(request);
    return HttpResponse.json({ id: 3, ...body }, { status: 201 });
  }),

  // UPDATE
  http.put(E("/users/admin/users/:id/"), async ({ params, request }) => {
    const id = Number(params.id);
    const patch = await parseJsonObject(request);
    return HttpResponse.json({ id, ...patch });
  }),

  // DELETE
  http.delete(E("/users/admin/users/:id/"), async () => {
    return HttpResponse.text("", { status: 204 });
  }),

  http.get(E("/users/admin/users/staff_users/"), async () => {
    return HttpResponse.json([
      { id: 1, username: "alice", email: "alice@example.com", is_staff: true },
    ]);
  }),

  http.get(E("/users/admin/users/admin_users/"), async () => {
    return HttpResponse.json([
      {
        id: 99,
        username: "admin",
        email: "admin@example.com",
        is_superuser: true,
      },
    ]);
  }),

  http.post(
    E("/users/admin/users/:id/set_staff_status/"),
    async ({ params, request }) => {
      const id = Number(params.id);
      const body = (await parseJsonObject(request)) as { is_staff?: boolean };
      return HttpResponse.json({ id, is_staff: Boolean(body.is_staff) });
    },
  ),

  http.post(
    E("/users/admin/users/:id/set_active_status/"),
    async ({ params, request }) => {
      const id = Number(params.id);
      const body = (await parseJsonObject(request)) as { is_active?: boolean };
      return HttpResponse.json({ id, is_active: Boolean(body.is_active) });
    },
  ),

  // Initial password set (absolute in code): POST `${API_URL}/users/set-initial-password/`
  http.post(E("/users/set-initial-password/"), async ({ request }) => {
    type InitialPasswordSetBody = {
      new_password?: string;
      new_password_confirm?: string;
    };
    const body = (await parseJsonObject(request)) as InitialPasswordSetBody;

    if (
      body?.new_password &&
      body?.new_password_confirm === body?.new_password
    ) {
      return HttpResponse.json({ message: "Password set" });
    }
    return HttpResponse.json(
      { error: "Passwords do not match" },
      { status: 400 },
    );
  }),

  /* ----------------------------------- Modules ----------------------------------- */
  http.options(E("/modules/user/"), async () => {
    return HttpResponse.json({
      status: 200,
    });
  }),

  http.get(E("/modules/user/"), async () => {
    return HttpResponse.json([]);
  }),

  /* ----------------------------------- Stripe ------------------------------------ */
  http.post(P(`/stripe/checkout-session/`), async () =>
    HttpResponse.json({
      checkout_url: "https://stripe.test/checkout-session-123",
      id: "default",
    }),
  ),

  http.post(P(`/stripe/setup-intent/`), async () =>
    HttpResponse.json({
      client_secret: "cs_test",
    }),
  ),

  http.get(P(`/stripe/config/`), async () =>
    HttpResponse.json({
      publishableKey: "pubkey_test",
    }),
  ),

  /* ----------------------------- Microsoft Auth API ------------------------------ */
  // POST `${MS_API_BASE}/auth/callback/${MS_TOOL}/`
  http.post(M(`/auth/callback/${MS_TOOL}/`), async () => {
    return HttpResponse.json({
      success: true,
      message: "Authenticated",
      user: {
        id: 1,
        username: "alice",
        email: "alice@example.com",
        first_name: "Alice",
        last_name: "A",
        is_staff: true,
        is_superuser: false,
      },
      role_info: {
        role_name: "staff",
        groups: ["staff"],
        is_staff: true,
        is_superuser: false,
        permissions: {
          can_access_admin: true,
          can_manage_users: true,
          can_manage_content: true,
        },
      },
      organization_info: {
        display_name: "Alice A",
        job_title: "Engineer",
        department: "IT",
        office_location: "HH",
        account_enabled: true,
      },
      tokens: { access: "access-token", refresh: "refresh-token" },
      expires_in: 3600,
    });
  }),

  // GET `${MS_API_BASE}/auth/user-status/`
  http.get(M("/auth/user-status/"), async () => {
    return HttpResponse.json({
      success: true,
      active: true,
      user: {
        email: "alice@example.com",
        display_name: "Alice A",
        job_title: "Engineer",
        department: "IT",
        account_enabled: true,
      },
    });
  }),

  /* ----------------------------- Static Content --------------------------------- */
  // contentApi.ts uses fetch('/content/:chapter.json')
  http.get("/content/:chapter.json", async ({ params }) => {
    const chapter = params.chapter as string;
    return HttpResponse.json({
      content: [
        { type: "title", text: `Chapter ${chapter}` },
        { type: "text", text: "Lorem ipsum" },
      ],
    });
  }),
];<|MERGE_RESOLUTION|>--- conflicted
+++ resolved
@@ -52,7 +52,6 @@
     return HttpResponse.json({ success: true });
   }),
 
-<<<<<<< HEAD
   http.options(E("/users/me"), async () => {
     return HttpResponse.json({
       status: 200,
@@ -65,13 +64,10 @@
     });
   }),
 
-=======
->>>>>>> 10b2d17a
   http.get(E("/users/me"), async () => {
     return HttpResponse.json(mockUser, { status: 200 });
   }),
 
-<<<<<<< HEAD
   http.post(E("/users/logout"), async () => {
     return HttpResponse.json(
       { detail: "Successfully logged out." },
@@ -91,8 +87,6 @@
 
     return HttpResponse.json({ detail: "wrong wrong" }, { status: 401 });
   }),
-=======
->>>>>>> 10b2d17a
   /* ----------------------------- User Admin API ---------------------------------- */
   // Base path in userAdminApi: /users/admin/users
   // All requests are relative to API_BASE (elearning)
